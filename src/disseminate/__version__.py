--- conflicted
+++ resolved
@@ -54,10 +54,6 @@
 #
 # - Item 4 is the release type number. ex: rc3 is the third release candidate.
 #   This number is only non-zero for 'alpha', 'beta' and 'rc' software.
-<<<<<<< HEAD
-VERSION = (1, 0, 2, 'final', 0)
-=======
 VERSION = (2, 0, 0, 'final', 0)
->>>>>>> bc1e75d3
 
 __version__ = get_version(VERSION)